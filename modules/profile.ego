--- conflicted
+++ resolved
@@ -259,15 +259,8 @@
 						# convert "gentoo" references to "core-kit"
 						self.descendents[key][0].parent_line = "core-kit:" + self.descendents[key][0].parent_line.split(":")[1]
 					out += self.descendents[key][0].parent_line + "\n"
-<<<<<<< HEAD
-		selected_python_kit_branch, default_python_kit_branch = self.ego_sync.getSelectedKit("python-kit")
-		if selected_python_kit_branch == None:
-			python_kit_branch = default_python_kit_branch
-		else:
-			python_kit_branch = selected_python_kit_branch
-=======
-		python_kit_branch = self.ego_sync.get_selected_kit("python-kit")
->>>>>>> 12de4d7a
+		selected_python_kit_branch, default_python_kit_branch = self.ego_sync.get_selected_kit("python-kit")
+		python_kit_branch = selected_python_kit_branch or default_python_kit_branch
 		for kit in os.listdir(self.config.kit_root):
 			python_path = os.path.join(self.config.kit_root, kit, "profiles/funtoo/kits/python-kit/", python_kit_branch)
 			if os.path.exists(python_path):
@@ -287,6 +280,7 @@
 	def __init__(self, config, install_path):
 		modname = 'sync'
 		self.ego_sync = get_ego_module(install_path, modname).Module(modname, install_path, config)
+		self.ego_sync.load_metadata()
 
 	def get_selected_kit(self, kit):
 		return self.ego_sync.get_selected_kit(kit)
@@ -361,10 +355,6 @@
 		self.log("%s%12s%s: %s%s%s" % (
 			color.BOLD, "branch", color.END, color.CYAN, ego_sync.get_selected_kit("python-kit"), color.END))
 
-<<<<<<< HEAD
-	if action not in [ "show", "show-json", "get" ]:
-		if "arch" in ps.descendents and len(ps.descendents['arch']) != 0:
-=======
 	def short_list(self, ps, key_order):
 		self.header("Enabled Profiles")
 		for key in key_order:
@@ -391,7 +381,6 @@
 
 	def get_profile_lister(self):
 		if "arch" in self.ps.descendents and len(self.ps.descendents['arch']) != 0:
->>>>>>> 12de4d7a
 			# We list subarches based on the arch path, ie. "arch/x86-64bit/subarch" -- so we need to provide arch name:
 			return ProfileLister(
 				self.repodir, self.egodescfile, valid_profiles=self.valid_profiles, arch=self.ps.descendents["arch"][0].shortname
@@ -504,103 +493,6 @@
 				else:
 					self.echo(", " + outx)
 					lpos += len(x) + 2
-<<<<<<< HEAD
-			print()
-		print()
-	elif action in valid_single_profiles + [ "mix-in", "mix-ins" ]:
-		if action in valid_single_profiles:
-			if len(args) < 1:
-				print("Please specify a valid target -- what to set %s to." % action)
-				sys.exit(1)
-			newset = args[0]
-			if action in [ "build", "arch" ]:
-				if action in ps.descendents and len(action) > 0:
-					warning("%s already set to %s -- typically, user should not change this." % ( action, ps.descendents[action][0].shortname ))
-			if newset not in pl.list(action):
-				warning("%s %s not available. Can't set." % ( action, newset ))
-				sys.exit(1)
-			writeout = True
-			# ps is the head of our heirarchy of ProfileSettings. Hack it -- inject our new profile info as a
-			# direct descendent of ps. Then the write() function will write the correct stuff out to the
-			# profile.
-			action_path = pl.find(action,newset)
-			ps.descendents[action] = [ProfileSetting(config=config, repomap=ps.repomap, name=newset,reponame=reponame,all_enabled=all_enabled, valid_profiles=valid_profiles, cl=action,parent_line=reponame + ":" + action_path + "/" + newset,child=ps)]
-			shortList(ps, key_order)
-			print(">>> Set %s to %s." % ( action, newset ))
-		else:
-			if action == "mix-in":
-				action = "mix-ins"
-			adds = set()
-			subs = set()
-			for i in args:
-				if i[0] == "-":
-					subs.add(i[1:])
-				elif i[0] == "+":
-					adds.add(i[1:])
-				else:
-					adds.add(i)
-			valids = pl.list("mix-ins")
-			for i in adds.union(subs):
-				if i not in valids:
-					warning("Error: %s is not a valid mix-in." % i)
-					sys.exit(1)
-			p = 0
-			# remove "-" arguments.
-			removed = set()
-			if "mix-ins" in ps.descendents:
-				while p < len(ps.descendents["mix-ins"]):
-					sn = ps.descendents["mix-ins"][p].shortname
-					if sn in subs:
-						del ps.descendents["mix-ins"][p]
-						removed.add(sn)
-						writeout = True
-						continue
-					p += 1
-			# get currently active mix-ins:
-			active = []
-			if "mix-ins" in ps.descendents:
-				active = [ x.shortname for x in ps.descendents["mix-ins"] ]
-			notadded = set()
-			added = set()
-			for new_shortname in adds:
-				if new_shortname in active:
-					notadded.add(new_shortname)
-					continue
-				mixin_path = pl.find("mix-ins",new_shortname)
-				new_ps = ProfileSetting(config=config, repomap=ps.repomap, name=new_shortname,cl="mix-ins",all_enabled=all_enabled,parent_line=reponame + ":" + mixin_path + "/" + new_shortname,child=ps)
-				if "mix-ins" not in ps.descendents:
-					ps.descendents["mix-ins"] = []
-				ps.descendents["mix-ins"].append(new_ps)
-				added.add(new_shortname)
-				writeout = True
-
-			# Do all output here -- our shortList() will reflect the mix-in changes made above. Then put informational messages
-			# underneath for readability:
-
-			shortList(ps, key_order)
-			for x in subs.difference(removed):
-				warning("Mix-in %s not found, not removing." % x)
-			for x in notadded:
-				warning("Mix-in %s already active, not adding." % x)
-			for x in removed:
-				print(">>> Removed %s mix-in." % x)
-			for x in added:
-				print(">>> Added %s mix-in." % x)
-
-	for x in ps.parents:
-		c = x.cl
-		if c in valid_single_profiles and len(ps.descendents[c]) > 1:
-			warning("Extra profile of type '%s' defined: '%s'. Will be removed." % ( c, x.shortname))
-			writeout = True
-	for key in required_profiles:
-		if key not in ps.descendents:
-			warning("No %s defined. Please set a %s." % (key,key))
-
-	if writeout:
-		if upgrade_to_core_kit:
-			warning("Upgrading gentoo repository references to core-kit.")
-		ps.write(key_order, valid_multi_profiles)
-=======
 			self.log("")
 		self.log("")
 
@@ -761,6 +653,5 @@
 		if len(args) and '--' not in args and args[0] in ['mix-in', 'mix-ins']:
 			args = (args[0], '--') + args[1:]
 		super().__call__(*args)
->>>>>>> 12de4d7a
 
 # vim: ts=4 noexpandtab sw=4