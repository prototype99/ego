#!/usr/bin/python3
import json
import os
from pathlib import Path
import pwd
import re
import subprocess
import sys

from ego import EgoModule
from ego_helpers import color, run_ego_module

<<<<<<< HEAD
def runShell(cmd):
	print(cmd)
	return os.system(cmd)

def runShell_so(cmd):
	print(cmd)
	return subprocess.getstatusoutput(cmd)

class GitHelper(object):
=======

class GitHelper:

	def __init__(self, module, root):
		self.module = module
		self.root = root

	def run_shell(self, command):
		return self.module.run_shell(command)
>>>>>>> 12de4d7a

	def run_shell_so(self, command):
		return self.module.run_shell_so(command)

	def localBranches(self):
		if os.path.exists(self.root):
			retval, out = self.run_shell("git -C %s for-each-ref --format=\"(refname)\" refs/heads")
			if retval == 0:
				for ref in out.split():
					yield ref.split("/")[-1]

	def localBranchExists(self, branch):
		return not self.run_shell("git -C %s show-ref --verify --quiet refs/heads/%s" % (self.root, branch))

	def isReadOnly(self):
		try:
			Path(self.root + "/foo").touch()
		except (FileNotFoundError, PermissionError):
			return True
		else:
			os.unlink(self.root + "/foo")
			return False

	def readOnlyCheck(self):
		if self.isReadOnly():
			self.module.fatal("Repository is at %s is read-only. Cannot update." % self.root)

	def fetchRemote(self, branch, remote="origin"):
		self.readOnlyCheck()
		self.run_shell("git -C %s remote set-branches --add %s %s" % (self.root, remote, branch))
		return self.run_shell("git -C %s fetch %s refs/heads/%s:refs/remotes/%s/%s" % (self.root, remote, branch, remote, branch))

	def shallowClone(self, url, branch, depth=1):
		return self.run_shell("git -C %s clone -b %s --depth=%s --single-branch %s" % (os.path.dirname(self.root), branch, depth, url))

	def pull(self, options=[]):
		self.readOnlyCheck()
		opts = " ".join(options)
		return self.run_shell("git -C %s pull %s" % (self.root, opts))

	def reset(self, options=[]):
		self.readOnlyCheck()
		opts = " ".join(options)
		return self.run_shell("git -C %s reset %s" % (self.root, opts))

	def clean(self, options=[]):
		self.readOnlyCheck()
		opts = " ".join(options)
		return self.run_shell("git -C %s clean %s" % (self.root, opts))

	def exists(self):
		return os.path.exists(self.root)

	def isGitRepo(self):
		return os.path.exists(os.path.join(self.root, ".git"))

	def checkout(self, branch="master", origin=None):
		if origin is not None:
			args = "%s %s" % (origin, branch)
		else:
			args = branch
		out = self.run_shell("git -C %s checkout %s" % (self.root, args))
		return out == 0

	@property
	def commitID(self):
		retval, out = self.run_shell_so("git -C %s rev-parse HEAD" % self.root)
		if retval == 0:
			return out.strip()
		else:
			return None

		print(color.green(config.meta_repo_root)+ ":")




class Module(EgoModule):

	def add_arguments(self, parser):
		parser.add_argument('--kits-only', action='store_true', help="Do not sync meta-repo, only kits.")

	def load_metadata(self):
		self.kit_sha1 = self.load_kit_metadata("sha1")
		self.kit_info = self.load_kit_metadata("info")

	def load_kit_metadata(self, fn):
		ksf = os.path.join(self.root, "metadata/kit-%s.json" % fn)
		if os.path.exists(ksf):
			with open(ksf) as a:
				return json.loads(a.read())
		else:
			return {}

<<<<<<< HEAD
	def metaRepoInfo(self):
		"""
		This implements 'ego sync status' and is just a starting point. It currently displays the ego.conf-defined
		or default repo, but not the actual git repo that is selected on disk. So it should be a lot more sophisticated
		so that users can see when they've updated ego.conf but forgotten to run ego sync to update their meta-repo.

		I would also like to display the time it was last synced and the timestamp of when the tree was updated
		remotely. 
		"""
		if not os.path.exists(self.config.meta_repo_root):
			print(color.green(self.config.meta_repo_root) + ": meta-repo does not exist and needs to be cloned.")
		else:
			print(color.green(self.config.meta_repo_root) + ":")
		self.load_metadata()
		for kit in self.kit_info["kit_order"]:
			kit_branch, kit_default_branch = self.getSelectedKit(kit)
			if kit_branch == kit_default_branch or kit_branch == None:
				print("  " + kit.ljust(20) + " " + color.BLUE + kit_default_branch + color.END)
			else:
				print("  " + kit.ljust(20) + " " +  color.CYAN + kit_branch + color.END + " (default %s)" % kit_default_branch if kit_default_branch else "(None)")

	def getSelectedKit(self, kit):
		# returns the kit selected in ego.conf (or None), and the default kit
=======
	def get_selected_kit(self, kit):
		branch = None
>>>>>>> 12de4d7a
		if "kits" in self.config.settings and kit in self.config.settings["kits"]:
			branch = self.config.settings["kits"][kit]
		else:
			branch = None
		return (branch, self.kit_info["kit_settings"][kit]["default"])

	def _run_subprocess(self, command):
		self.debug("Run shell: %s" % command)
		if isinstance(command, str):
			command = command.split()
		return subprocess.Popen(command, stdout=subprocess.PIPE, stderr=subprocess.PIPE)

	def run_shell(self, command, output=False, allow_failure=True):
		proc = self._run_subprocess(command)
		retval = proc.wait()

		out = proc.stdout.read().decode('utf-8')
		if out:
			if output:
				self.log(out)
			else:
				self.debug(out)
		err = proc.stderr.read().decode('utf-8')
		if err:
			self.log(err)
		if retval != 0 and not allow_failure:
			sys.exit(1)
		return retval

	def run_shell_so(self, command, allow_failure=True):
		proc = self._run_subprocess(command)
		retval = proc.wait()
		err = proc.stderr.read().decode('utf-8')
		if err:
			self.log(err)
		if retval != 0 and not allow_failure:
			sys.exit(1)
		return (retval, proc.stdout.read().decode('utf-8'))

	def sync_kit(self, kit_name, branch=None):
		if branch is None:
			# use default
			branch = self.kit_info["kit_settings"][kit_name]["default"]
		if branch is None:

			self.fatal("Fatal: branch cannot be None.")
		if branch == self.kit_info["kit_settings"][kit_name]["default"]:
			self.log(color.purple("Syncing %s branch %s" % (kit_name, branch)))
		else:
			# highlight non-default branches in green for convenience
			self.log(color.purple("Syncing %s branch " % kit_name) + color.green(branch) + color.purple(" (non-default)"))
		kit_path = os.path.join(self.config.kit_root, kit_name)
		kit = GitHelper(self, kit_path)
		if not kit.isGitRepo():
			try:
				os.rmdir(kit.root)
			except OSError:
				pass
		if not kit.exists():
			kit.shallowClone("https://github.com/funtoo/%s" % kit_name, branch)

		if not kit.localBranchExists(branch):
			kit.fetchRemote(branch)
		kit.checkout(branch)
		kit.reset(options=["--hard"])
		kit.clean(options=["-fd"])
		kit.pull(options=["-f", "--no-commit"])

		# do sync
		sha1 = kit.commitID
		desired_sha1 = self.kit_sha1[kit_name][branch]
		success = False

		def sha1_check(sha1, desired_sha1):
			self.debug((sha1, desired_sha1))
			if not self.hex_re.match(sha1):
				self.fatal("Fatal: kit CommitID not a SHA1: %s" % sha1)
			if not self.hex_re.match(desired_sha1):
				self.fatal("Fatal: kit-sha1.json value not a SHA1: %s" % desired_sha1)

		sha1_check(sha1, desired_sha1)

		if sha1 == desired_sha1:
			success = True
		else:
			kit.fetchRemote(branch)
			sha1 = kit.commitID
			sha1_check(sha1, desired_sha1)
			if sha1 != desired_sha1:
				success = kit.checkout(desired_sha1)
		return success

	def handle(self, **options):
		self.root = self.config.meta_repo_root
		if not os.path.exists(os.path.dirname(self.root)):
			os.makedirs(os.path.dirname(self.root))
		self.load_metadata()
		self.hex_re = re.compile('[0-9a-fA-F]+')

		pwnam = pwd.getpwnam(self.config.sync_user)
		uid = pwnam.pw_uid
		gid = pwnam.pw_gid
		if "HOME" in os.environ:
			# git will look here for various things
			del os.environ["HOME"]
		if not os.path.exists(self.root):
			try:
				os.mkdir(self.root)
			except PermissionError:
<<<<<<< HEAD
				print(
					color.RED + "You don't have enough privileges. "
					"You should probably run this command as root. " + color.END)
				sys.exit(1)
=======
				self.fatal(
					"You don't have enough priviledges. You should probably run this command as root."
				)
>>>>>>> 12de4d7a
		stat_info = os.stat(self.root)
		if stat_info.st_uid != uid and self.config.sync_user != "root":
			try:
				self.run_shell("chown -R %s:%s %s" % (uid, gid, self.root))
			except PermissionError:
<<<<<<< HEAD
				print(
					color.RED + "You don't have enough privileges. "
					"You should probably run this command as root. " + color.END)
				sys.exit(1)
=======
				self.fatal(
					"You don't have enough priviledges. You should probably run this command as root."
				)
>>>>>>> 12de4d7a
		# We need to fork here in order to sync as sync_user and then switch back to root
		pid = os.fork()
		if pid == 0:
			try:
				os.setgid(gid)
				os.setuid(uid)
			except PermissionError:
<<<<<<< HEAD
				print(
					color.RED + "You don't have enough privileges. "
					"You should probably run this command as root. " + color.END)
				sys.exit(1)
			if "kits" not in args:
				repo = GitHelper(self.root)
				print(color.GREEN + "Syncing meta-repo" + color.END)
=======
				self.fatal(
					"You don't have enough priviledges. You should probably run this command as root."
				)
			if not options['kits_only']:
				repo = GitHelper(self, self.root)
				self.log(color.green("Syncing meta-repo"))
>>>>>>> 12de4d7a
				if repo.isGitRepo():
					retval = repo.fetchRemote("master")
					retval = repo.pull(options=["--no-commit", "-f", "--no-recurse-submodules"])
					if retval != 0:
						self.fatal("There was an error syncing meta-repo.")
				else:
					repo.shallowClone(self.config.sync_base_repo % "meta_repo", self.config.meta_repo_branch)
			self.load_metadata()
			fails = []
			for kt in self.kit_info["kit_order"]:
				branch = None
				if "kits" in self.config.settings:
					if kt in self.config.settings["kits"]:
						branch = self.config.settings["kits"][kt]
				success = self.sync_kit(kt, branch=branch)
				if not success:
					fails.append((kt, branch))
			if len(fails):
				for kt, branch in fails:
					self.error("There was an error syncing %s." % kt)
				sys.exit(1)
			sys.exit(0)
		# Forked process terminated here
		if os.waitpid(pid, 0)[1] > 0:
			return False
		self.log(color.green("Sync successful and kits in alignment! :)"))
		self.log(color.green("Updating profiles..."))
		try:
			run_ego_module(self.install_path, 'profile', self.config, ['update'])
		except PermissionError:
			self.error("Could not update ego profiles automatically due to permissions (code in /root, most likely.)")
			self.error("Please run epro update manually as root.")
		return True

<<<<<<< HEAD
	def sync_kit(self, kit_name, branch=None):
		if branch is None:
			# use default
			branch = self.kit_info["kit_settings"][kit_name]["default"]
		if branch is None:
			print(color.RED + "Fatal: branch cannot be None." + color.END)
			sys.exit(1)
		if branch == self.kit_info["kit_settings"][kit_name]["default"]:
			print(color.PURPLE + "Syncing", kit_name, "branch", branch, color.END)
		else:
			# highlight non-default branches in green for convenience
			print(color.PURPLE + "Syncing", kit_name, "branch", color.GREEN + branch + color.PURPLE + " (non-default)" + color.END)
		kit_path = os.path.join(self.config.kit_root, kit_name)
		kit = GitHelper(kit_path)
		if not kit.isGitRepo():
			try:
				os.rmdir(kit.root)
			except OSError:
				pass
		if not kit.exists():
			kit.shallowClone(self.config.sync_base_repo % kit_name, branch)

		if not kit.localBranchExists(branch):
			kit.fetchRemote(branch)
		kit.checkout(branch)
		kit.reset(options=["--hard"])
		kit.clean(options=["-fd"])
		kit.pull(options=["-f", "--no-commit"])

		# do sync
		sha1 = kit.commitID
		desired_sha1 = self.kit_sha1[kit_name][branch]
		success = False

		def sha1_check(sha1, desired_sha1):
			print(sha1, desired_sha1)
			if not self.hex_re.match(sha1):
				print(color.RED + "Fatal: kit CommitID not a SHA1: %s" % sha1 + color.END)
				sys.exit(1)
			if not self.hex_re.match(desired_sha1):
				print(color.RED + "Fatal: kit-sha1.json value not a SHA1: %s" % desired_sha1 + color.END)
				sys.exit(1)

		sha1_check(sha1, desired_sha1)

		if (sha1 == desired_sha1):
			return True
		else:
			kit.fetchRemote(branch)
			sha1 = kit.commitID
			sha1_check(sha1, desired_sha1)
			if (sha1 != desired_sha1):
				success = kit.checkout(desired_sha1)
		return success


def main(install_path, config, args):

	s = MetaRepoSyncHandler(config, install_path)
	if len(args) and args[0] == "status":
		s.metaRepoInfo()
	else:
		s.sync_meta_repo(args)

=======
>>>>>>> 12de4d7a
# vim: ts=4 sw=4 noet<|MERGE_RESOLUTION|>--- conflicted
+++ resolved
@@ -10,17 +10,6 @@
 from ego import EgoModule
 from ego_helpers import color, run_ego_module
 
-<<<<<<< HEAD
-def runShell(cmd):
-	print(cmd)
-	return os.system(cmd)
-
-def runShell_so(cmd):
-	print(cmd)
-	return subprocess.getstatusoutput(cmd)
-
-class GitHelper(object):
-=======
 
 class GitHelper:
 
@@ -30,7 +19,6 @@
 
 	def run_shell(self, command):
 		return self.module.run_shell(command)
->>>>>>> 12de4d7a
 
 	def run_shell_so(self, command):
 		return self.module.run_shell_so(command)
@@ -103,15 +91,23 @@
 		else:
 			return None
 
-		print(color.green(config.meta_repo_root)+ ":")
-
-
-
 
 class Module(EgoModule):
+
+	hex_re = re.compile('[0-9a-fA-F]+')
+
+	@property
+	def root(self):
+		if not hasattr(self, '_root'):
+			root = self.config.meta_repo_root
+			if not os.path.exists(os.path.dirname(root)):
+				os.makedirs(os.path.dirname(root))
+			self._root = root
+		return self._root
 
 	def add_arguments(self, parser):
 		parser.add_argument('--kits-only', action='store_true', help="Do not sync meta-repo, only kits.")
+		parser.add_argument('--status', action='store_true', help="")
 
 	def load_metadata(self):
 		self.kit_sha1 = self.load_kit_metadata("sha1")
@@ -125,34 +121,8 @@
 		else:
 			return {}
 
-<<<<<<< HEAD
-	def metaRepoInfo(self):
-		"""
-		This implements 'ego sync status' and is just a starting point. It currently displays the ego.conf-defined
-		or default repo, but not the actual git repo that is selected on disk. So it should be a lot more sophisticated
-		so that users can see when they've updated ego.conf but forgotten to run ego sync to update their meta-repo.
-
-		I would also like to display the time it was last synced and the timestamp of when the tree was updated
-		remotely. 
-		"""
-		if not os.path.exists(self.config.meta_repo_root):
-			print(color.green(self.config.meta_repo_root) + ": meta-repo does not exist and needs to be cloned.")
-		else:
-			print(color.green(self.config.meta_repo_root) + ":")
-		self.load_metadata()
-		for kit in self.kit_info["kit_order"]:
-			kit_branch, kit_default_branch = self.getSelectedKit(kit)
-			if kit_branch == kit_default_branch or kit_branch == None:
-				print("  " + kit.ljust(20) + " " + color.BLUE + kit_default_branch + color.END)
-			else:
-				print("  " + kit.ljust(20) + " " +  color.CYAN + kit_branch + color.END + " (default %s)" % kit_default_branch if kit_default_branch else "(None)")
-
-	def getSelectedKit(self, kit):
-		# returns the kit selected in ego.conf (or None), and the default kit
-=======
 	def get_selected_kit(self, kit):
-		branch = None
->>>>>>> 12de4d7a
+		"""Returns the kit selected in ego.conf (or None), and the default kit"""
 		if "kits" in self.config.settings and kit in self.config.settings["kits"]:
 			branch = self.config.settings["kits"][kit]
 		else:
@@ -212,7 +182,7 @@
 			except OSError:
 				pass
 		if not kit.exists():
-			kit.shallowClone("https://github.com/funtoo/%s" % kit_name, branch)
+			kit.shallowClone(self.config.sync_base_repo % kit_name, branch)
 
 		if not kit.localBranchExists(branch):
 			kit.fetchRemote(branch)
@@ -245,13 +215,8 @@
 				success = kit.checkout(desired_sha1)
 		return success
 
-	def handle(self, **options):
-		self.root = self.config.meta_repo_root
-		if not os.path.exists(os.path.dirname(self.root)):
-			os.makedirs(os.path.dirname(self.root))
+	def sync_meta_repo(self, **options):
 		self.load_metadata()
-		self.hex_re = re.compile('[0-9a-fA-F]+')
-
 		pwnam = pwd.getpwnam(self.config.sync_user)
 		uid = pwnam.pw_uid
 		gid = pwnam.pw_gid
@@ -262,31 +227,17 @@
 			try:
 				os.mkdir(self.root)
 			except PermissionError:
-<<<<<<< HEAD
-				print(
-					color.RED + "You don't have enough privileges. "
-					"You should probably run this command as root. " + color.END)
-				sys.exit(1)
-=======
 				self.fatal(
-					"You don't have enough priviledges. You should probably run this command as root."
+					"You don't have enough privileges. You should probably run this command as root."
 				)
->>>>>>> 12de4d7a
 		stat_info = os.stat(self.root)
 		if stat_info.st_uid != uid and self.config.sync_user != "root":
 			try:
 				self.run_shell("chown -R %s:%s %s" % (uid, gid, self.root))
 			except PermissionError:
-<<<<<<< HEAD
-				print(
-					color.RED + "You don't have enough privileges. "
-					"You should probably run this command as root. " + color.END)
-				sys.exit(1)
-=======
 				self.fatal(
-					"You don't have enough priviledges. You should probably run this command as root."
+					"You don't have enough privileges. You should probably run this command as root."
 				)
->>>>>>> 12de4d7a
 		# We need to fork here in order to sync as sync_user and then switch back to root
 		pid = os.fork()
 		if pid == 0:
@@ -294,22 +245,12 @@
 				os.setgid(gid)
 				os.setuid(uid)
 			except PermissionError:
-<<<<<<< HEAD
-				print(
-					color.RED + "You don't have enough privileges. "
-					"You should probably run this command as root. " + color.END)
-				sys.exit(1)
-			if "kits" not in args:
-				repo = GitHelper(self.root)
-				print(color.GREEN + "Syncing meta-repo" + color.END)
-=======
 				self.fatal(
-					"You don't have enough priviledges. You should probably run this command as root."
+					"You don't have enough privileges. You should probably run this command as root."
 				)
 			if not options['kits_only']:
 				repo = GitHelper(self, self.root)
 				self.log(color.green("Syncing meta-repo"))
->>>>>>> 12de4d7a
 				if repo.isGitRepo():
 					retval = repo.fetchRemote("master")
 					retval = repo.pull(options=["--no-commit", "-f", "--no-recurse-submodules"])
@@ -344,71 +285,33 @@
 			self.error("Please run epro update manually as root.")
 		return True
 
-<<<<<<< HEAD
-	def sync_kit(self, kit_name, branch=None):
-		if branch is None:
-			# use default
-			branch = self.kit_info["kit_settings"][kit_name]["default"]
-		if branch is None:
-			print(color.RED + "Fatal: branch cannot be None." + color.END)
-			sys.exit(1)
-		if branch == self.kit_info["kit_settings"][kit_name]["default"]:
-			print(color.PURPLE + "Syncing", kit_name, "branch", branch, color.END)
-		else:
-			# highlight non-default branches in green for convenience
-			print(color.PURPLE + "Syncing", kit_name, "branch", color.GREEN + branch + color.PURPLE + " (non-default)" + color.END)
-		kit_path = os.path.join(self.config.kit_root, kit_name)
-		kit = GitHelper(kit_path)
-		if not kit.isGitRepo():
-			try:
-				os.rmdir(kit.root)
-			except OSError:
-				pass
-		if not kit.exists():
-			kit.shallowClone(self.config.sync_base_repo % kit_name, branch)
-
-		if not kit.localBranchExists(branch):
-			kit.fetchRemote(branch)
-		kit.checkout(branch)
-		kit.reset(options=["--hard"])
-		kit.clean(options=["-fd"])
-		kit.pull(options=["-f", "--no-commit"])
-
-		# do sync
-		sha1 = kit.commitID
-		desired_sha1 = self.kit_sha1[kit_name][branch]
-		success = False
-
-		def sha1_check(sha1, desired_sha1):
-			print(sha1, desired_sha1)
-			if not self.hex_re.match(sha1):
-				print(color.RED + "Fatal: kit CommitID not a SHA1: %s" % sha1 + color.END)
-				sys.exit(1)
-			if not self.hex_re.match(desired_sha1):
-				print(color.RED + "Fatal: kit-sha1.json value not a SHA1: %s" % desired_sha1 + color.END)
-				sys.exit(1)
-
-		sha1_check(sha1, desired_sha1)
-
-		if (sha1 == desired_sha1):
-			return True
-		else:
-			kit.fetchRemote(branch)
-			sha1 = kit.commitID
-			sha1_check(sha1, desired_sha1)
-			if (sha1 != desired_sha1):
-				success = kit.checkout(desired_sha1)
-		return success
-
-
-def main(install_path, config, args):
-
-	s = MetaRepoSyncHandler(config, install_path)
-	if len(args) and args[0] == "status":
-		s.metaRepoInfo()
-	else:
-		s.sync_meta_repo(args)
-
-=======
->>>>>>> 12de4d7a
+	def meta_repo_info(self, **options):
+		"""
+		This implements 'ego sync status' and is just a starting point. It currently displays the ego.conf-defined
+		or default repo, but not the actual git repo that is selected on disk. So it should be a lot more sophisticated
+		so that users can see when they've updated ego.conf but forgotten to run ego sync to update their meta-repo.
+
+		I would also like to display the time it was last synced and the timestamp of when the tree was updated
+		remotely.
+		"""
+		self.echo(color.green(self.config.meta_repo_root) + ":")
+		if not os.path.exists(self.config.meta_repo_root):
+			self.log(" meta-repo does not exist and needs to be cloned.")
+		else:
+			self.log("")
+		self.load_metadata()
+		for kit in self.kit_info["kit_order"]:
+			kit_branch, kit_default_branch = self.get_selected_kit(kit)
+			if kit_branch == kit_default_branch or kit_branch is None:
+				self.log("  " + kit.ljust(20) + " " + color.BLUE + kit_default_branch + color.END)
+			else:
+				self.log("  " + kit.ljust(20) + " " + color.CYAN + kit_branch + color.END + " (default %s)" % (
+					kit_default_branch if kit_default_branch else "(None)"))
+
+	def handle(self, **options):
+		if options['status']:
+			self.meta_repo_info(**options)
+		else:
+			self.sync_meta_repo(**options)
+
 # vim: ts=4 sw=4 noet